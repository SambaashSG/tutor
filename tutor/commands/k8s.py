--- conflicted
+++ resolved
@@ -320,12 +320,8 @@
 def init(context: Context, limit: Optional[str]) -> None:
     config = tutor_config.load(context.root)
     runner = K8sJobRunner(context.root, config)
-<<<<<<< HEAD
-    for name in ["caddy", "elasticsearch", "mysql", "mongodb"]:
-=======
     wait_for_pod_ready(config, "caddy")
     for name in ["elasticsearch", "mysql", "mongodb"]:
->>>>>>> 4bfaa80b
         if tutor_config.is_service_activated(config, name):
             wait_for_pod_ready(config, name)
     jobs.initialise(runner, limit_to=limit)
