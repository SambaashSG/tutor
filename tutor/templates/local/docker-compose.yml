--- conflicted
+++ resolved
@@ -169,13 +169,8 @@
     image: {{ DOCKER_IMAGE_OPENEDX }}
     environment:
       SERVICE_VARIANT: lms
-<<<<<<< HEAD
-      SETTINGS: ${TUTOR_EDX_PLATFORM_SETTINGS:-tutor.production}
+      DJANGO_SETTINGS_MODULE: lms.envs.tutor.production
     command: celery --app=lms.celery worker --loglevel=info --hostname=edx.lms.core.default.%%h --max-tasks-per-child=100 --exclude-queues=edx.cms.core.default
-=======
-      DJANGO_SETTINGS_MODULE: lms.envs.tutor.production
-    command: celery worker --app=lms.celery --loglevel=info --hostname=edx.lms.core.default.%%h --maxtasksperchild=100 --exclude-queues=edx.cms.core.default
->>>>>>> d5a790d5
     restart: unless-stopped
     volumes:
       - ../apps/openedx/settings/lms:/openedx/edx-platform/lms/envs/tutor:ro
@@ -192,13 +187,8 @@
     image: {{ DOCKER_IMAGE_OPENEDX }}
     environment:
       SERVICE_VARIANT: cms
-<<<<<<< HEAD
-      SETTINGS: ${TUTOR_EDX_PLATFORM_SETTINGS:-tutor.production}
+      DJANGO_SETTINGS_MODULE: cms.envs.tutor.production
     command: celery --app=cms.celery worker --loglevel=info --hostname=edx.cms.core.default.%%h --max-tasks-per-child 100 --exclude-queues=edx.lms.core.default
-=======
-      DJANGO_SETTINGS_MODULE: cms.envs.tutor.production
-    command: celery worker --app=cms.celery --loglevel=info --hostname=edx.cms.core.default.%%h --maxtasksperchild 100 --exclude-queues=edx.lms.core.default
->>>>>>> d5a790d5
     restart: unless-stopped
     volumes:
       - ../apps/openedx/settings/lms:/openedx/edx-platform/lms/envs/tutor:ro
